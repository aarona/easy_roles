--- conflicted
+++ resolved
@@ -67,25 +67,18 @@
 
       base.class_eval do
         cattr_accessor :roles_marker
+        cattr_accessor :column
+
         self.roles_marker = '!'
+        self.column = "#{table_name}.#{column_name}"
 
         scope :with_role, (proc { |r|
-          where(
-            "#{table_name}.#{column_name} LIKE \"%#{roles_marker}#{r}#{roles_marker}%\""
-          )
+          where("#{column} LIKE \"%#{roles_marker}#{r}#{roles_marker}%\"")
         })
 
-        # rubocop:disable Layout/LineLength
         scope :without_role, (proc { |r|
-          where(
-<<<<<<< HEAD
-            "#{table_name}.#{column_name} NOT LIKE \"%#{@@roles_marker}#{r}#{@@roles_marker}%\" or #{table_name}.#{column_name} IS NULL"
-=======
-            "#{table_name}.#{column_name} NOT LIKE \"%#{roles_marker}#{r}#{roles_marker}%\""
->>>>>>> 724f417c
-          )
+          where("#{column} NOT LIKE \"%#{roles_marker}#{r}#{roles_marker}%\" OR #{column} IS NULL")
         })
-        # rubocop:enable Layout/LineLength
 
         define_method :add_role_markers do
           self[column_name.to_sym].map! { |r| [roles_marker, r, roles_marker].join }
