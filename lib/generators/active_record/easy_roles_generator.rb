# frozen_string_literal: true

require 'rails/generators/active_record'
require_relative '../install_generator_helpers'

module ActiveRecord
  module Generators
    # Generator class to add EasyRoles to an ActiveRecord model.
    class EasyRolesGenerator < ActiveRecord::Generators::Base
      include EasyRoles::InstallGeneratorHelpers

      argument :role_col, type: :string, required: false, default: 'roles', banner: 'role column'

      class_option :use_bitmask_method, type: :boolean, required: false, default: false,
                                        desc: 'Setup migration for Bitmask method'

      class_option :add_index, type: :boolean, required: false, default: false,
                               desc: 'Add an index to the relevant column'

      desc 'Internal use by easy_roles generator - use that instead'

      source_root File.expand_path('templates', __dir__)

      def create_user_model
        fname = "app/models/#{table_name.singularize.underscore}.rb"

        if File.exist?(File.join(destination_root, fname))
          inclusion = "easy_roles :#{role_col}"
          if parse_file_for_line(fname, inclusion)
            say_status('skipped', fname)
          else
            after = "class #{table_name.singularize.camelize} < ApplicationRecord\n"
            inject_into_file fname, after: after do
              <<-HEREDOC
  #{inclusion}
              HEREDOC
            end
          end
        else
          template('model.rb.erb', fname)
        end
      end

      def copy_easy_roles_migration
        if options.use_bitmask_method
          migration_template 'migration_bitmask.rb.erb',
<<<<<<< HEAD
                             "db/migrate/add_bitmask_roles_to_#{table_name}"
=======
                             "db/migrate/add_bitmask_roles_to_#{table_name}.rb"
>>>>>>> 724f417c
        else
          migration_template 'migration_non_bitmask.rb.erb',
                             "db/migrate/add_easy_roles_to_#{table_name}.rb"
        end
      end
    end
  end
end<|MERGE_RESOLUTION|>--- conflicted
+++ resolved
@@ -44,11 +44,7 @@
       def copy_easy_roles_migration
         if options.use_bitmask_method
           migration_template 'migration_bitmask.rb.erb',
-<<<<<<< HEAD
-                             "db/migrate/add_bitmask_roles_to_#{table_name}"
-=======
                              "db/migrate/add_bitmask_roles_to_#{table_name}.rb"
->>>>>>> 724f417c
         else
           migration_template 'migration_non_bitmask.rb.erb',
                              "db/migrate/add_easy_roles_to_#{table_name}.rb"
